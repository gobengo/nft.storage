--- conflicted
+++ resolved
@@ -198,14 +198,6 @@
       signal: controller.signal,
       headers: getHeaders(request),
     })
-<<<<<<< HEAD
-  } catch (err) {
-    if (err.code === ABORT_ERR_CODE) {
-      return {
-        url: gwUrl,
-      }
-    }
-=======
   } catch (error) {
     if (controller.signal.aborted) {
       return {
@@ -214,7 +206,6 @@
       }
     }
     throw error
->>>>>>> 2e6d60b9
   } finally {
     clearTimeout(timer)
   }
