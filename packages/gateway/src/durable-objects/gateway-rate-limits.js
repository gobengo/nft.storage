--- conflicted
+++ resolved
@@ -15,11 +15,6 @@
   constructor(state, env) {
     this.state = state
     this.id = this.state.id.name
-<<<<<<< HEAD
-    /** @type {RateLimitCharacteristics} */
-    this.rateLimitCharacteristics = getRateLimitConfig(this.id)
-=======
->>>>>>> 664ec114
 
     /** @type {Array<string>} */
     this.ipfsGateways = JSON.parse(env.IPFS_GATEWAYS)
