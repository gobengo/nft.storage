import { Router } from './utils/router.js'
import { notFound } from './utils/utils.js'
import { HTTPError } from './errors.js'
import { cors, postCors } from './routes/cors.js'
import { JSONResponse } from './utils/json-response.js'
import { debug } from './utils/debug.js'
import { metrics } from './routes/metrics.js'
import { tokensDelete } from './routes/tokens-delete.js'
import { tokensCreate } from './routes/tokens-create.js'
import { tokensList } from './routes/tokens-list.js'
import { login } from './routes/login.js'
import { nftUpload } from './routes/nfts-upload.js'
import { nftCheck } from './routes/nfts-check.js'
import { nftGet } from './routes/nfts-get.js'
import { nftDelete } from './routes/nfts-delete.js'
import { nftList } from './routes/nfts-list.js'
import { nftStore } from './routes/nfts-store.js'
import { pinsAdd } from './routes/pins-add.js'
import { pinsDelete } from './routes/pins-delete.js'
import { pinsGet } from './routes/pins-get.js'
import { pinsList } from './routes/pins-list.js'
import { pinsReplace } from './routes/pins-replace.js'
<<<<<<< HEAD
import { pinsDelete } from './routes/pins-delete.js'
import { metrics } from './routes/metrics.js'
import { login } from './routes/login.js'
import { JSONResponse } from './utils/json-response.js'
import { debug } from './utils/debug.js'
import { getNFT } from './routes/get-nft.js'
import { metrics as metricsV1 } from './routes-v1/metrics.js'
import { tokensDeleteV1 } from './routes-v1/tokens-delete.js'
import { tokensCreateV1 } from './routes-v1/tokens-create.js'
import { tokensListV1 } from './routes-v1/tokens-list.js'
import { loginV1 } from './routes-v1/login.js'
import { uploadV1 } from './routes-v1/nfts-upload.js'
import { statusV1 } from './routes-v1/nfts-get.js'
import { checkV1 } from './routes-v1/nfts-check.js'
import { nftDeleteV1 } from './routes-v1/nfts-delete.js'
import { nftListV1 } from './routes-v1/nfts-list.js'
import { nftStoreV1 } from './routes-v1/nfts-store.js'
import { pinsAddV1 } from './routes-v1/pins-add.js'
import { pinsDeleteV1 } from './routes-v1/pins-delete.js'
import { pinsGetV1 } from './routes-v1/pins-get.js'
import { pinsListV1 } from './routes-v1/pins-list.js'
import { pinsReplace as pinsReplaceV1 } from './routes-v1/pins-replace.js'
import { metaplexUpload } from './routes-v1/metaplex-upload.js'
=======
>>>>>>> 0911b349
import {
  withMode,
  READ_ONLY as RO,
  READ_WRITE as RW,
  DEFAULT_MODE,
  setMaintenanceModeGetter,
} from './middleware/maintenance.js'
import { withPsaErrorHandler } from './middleware/psa.js'
import { cluster } from './constants.js'
import { getContext } from './utils/context.js'

const log = debug('router')

const getMaintenanceMode = () =>
  typeof MAINTENANCE_MODE !== 'undefined' ? MAINTENANCE_MODE : DEFAULT_MODE
setMaintenanceModeGetter(getMaintenanceMode)

const r = new Router(getContext, {
  onError(req, err, { sentry }) {
    log(err)
    return HTTPError.respond(err, { sentry })
  },
})

// Monitoring
r.add('get', '/metrics', withMode(metrics, RO))

// CORS
r.add('options', '*', cors)

// Version
r.add(
  'get',
  '/version',
  event => {
    return new JSONResponse({
      version: VERSION,
      commit: COMMITHASH,
      branch: BRANCH,
      mode: getMaintenanceMode(),
      cluster: cluster.apiUrl,
    })
  },
  [postCors]
)

// Remote Pinning API

/**
 * Apply Pinning Services API Middleware
 * @param {import('./bindings').Handler} handler
 * @param {import('./middleware/maintenance').Mode} mode
 * @returns {import('./bindings').Handler}
 */
const psa = (handler, mode) => withPsaErrorHandler(withMode(handler, mode))

// Login
r.add('post', '/login', withMode(login, RO), [postCors])

// Pinning
r.add('get', '/pins', psa(pinsList, RO), [postCors])
r.add('get', '/pins/:requestid', psa(pinsGet, RO), [postCors])
r.add('post', '/pins', psa(pinsAdd, RW), [postCors])
r.add('post', '/pins/:requestid', psa(pinsReplace, RW), [postCors])
r.add('delete', '/pins/:requestid', psa(pinsDelete, RW), [postCors])

// Upload
r.add('get', '/check/:cid', withMode(nftCheck, RO), [postCors])
r.add('get', '', withMode(nftList, RO), [postCors])
r.add('get', '/:cid', withMode(nftGet, RO), [postCors])
r.add('post', '/upload', withMode(nftUpload, RW), [postCors])
r.add('post', '/store', withMode(nftStore, RW), [postCors])
r.add('delete', '/:cid', withMode(nftDelete, RW), [postCors])

// Tokens
r.add('get', '/internal/tokens', withMode(tokensList, RO), [postCors])
r.add('post', '/internal/tokens', withMode(tokensCreate, RW), [postCors])
r.add('delete', '/internal/tokens', withMode(tokensDelete, RW), [postCors])

// Note: /api/* endpoints are legacy and will eventually be removed.
r.add('get', '/api/pins', psa(pinsList, RO), [postCors])
r.add('get', '/api/pins/:requestid', psa(pinsGet, RO), [postCors])
r.add('post', '/api/pins', psa(pinsAdd, RW), [postCors])
r.add('post', '/api/pins/:requestid', psa(pinsReplace, RW), [postCors])
r.add('delete', '/api/pins/:requestid', psa(pinsDelete, RW), [postCors])

// Temporary Metaplex upload route, mapped to metaplex user account.
r.add('post', '/metaplex/upload', withMode(metaplexUpload, RW), [postCors])

// Public API
r.add('get', '/api', withMode(nftList, RO), [postCors])
r.add('get', '/api/check/:cid', withMode(nftCheck, RO), [postCors])
r.add('get', '/api/:cid', withMode(nftGet, RO), [postCors])
r.add('post', '/api/upload', withMode(nftUpload, RW), [postCors])
r.add('delete', '/api/:cid', withMode(nftDelete, RW), [postCors])

r.add('all', '*', notFound)
addEventListener('fetch', r.listen.bind(r))<|MERGE_RESOLUTION|>--- conflicted
+++ resolved
@@ -20,32 +20,8 @@
 import { pinsGet } from './routes/pins-get.js'
 import { pinsList } from './routes/pins-list.js'
 import { pinsReplace } from './routes/pins-replace.js'
-<<<<<<< HEAD
-import { pinsDelete } from './routes/pins-delete.js'
-import { metrics } from './routes/metrics.js'
-import { login } from './routes/login.js'
-import { JSONResponse } from './utils/json-response.js'
-import { debug } from './utils/debug.js'
-import { getNFT } from './routes/get-nft.js'
-import { metrics as metricsV1 } from './routes-v1/metrics.js'
-import { tokensDeleteV1 } from './routes-v1/tokens-delete.js'
-import { tokensCreateV1 } from './routes-v1/tokens-create.js'
-import { tokensListV1 } from './routes-v1/tokens-list.js'
-import { loginV1 } from './routes-v1/login.js'
-import { uploadV1 } from './routes-v1/nfts-upload.js'
-import { statusV1 } from './routes-v1/nfts-get.js'
-import { checkV1 } from './routes-v1/nfts-check.js'
-import { nftDeleteV1 } from './routes-v1/nfts-delete.js'
-import { nftListV1 } from './routes-v1/nfts-list.js'
-import { nftStoreV1 } from './routes-v1/nfts-store.js'
-import { pinsAddV1 } from './routes-v1/pins-add.js'
-import { pinsDeleteV1 } from './routes-v1/pins-delete.js'
-import { pinsGetV1 } from './routes-v1/pins-get.js'
-import { pinsListV1 } from './routes-v1/pins-list.js'
-import { pinsReplace as pinsReplaceV1 } from './routes-v1/pins-replace.js'
-import { metaplexUpload } from './routes-v1/metaplex-upload.js'
-=======
->>>>>>> 0911b349
+import { metaplexUpload } from './routes/metaplex-upload.js'
+
 import {
   withMode,
   READ_ONLY as RO,
