--- conflicted
+++ resolved
@@ -15,28 +15,6 @@
  * @returns {Promise<string>}
  */
 async function exportPromMetrics(db) {
-<<<<<<< HEAD
-  const [usersTotal, uploadsMetrics, pinsMetrics] = await Promise.all([
-    db.getMetric('users_total'),
-    Promise.all(
-      UPLOAD_TYPES.map(async t => ({
-        type: t,
-        total: await db.getMetric(`uploads_${t.toLowerCase()}_total`),
-      }))
-    ),
-    Promise.all(
-      PIN_SERVICES.map(async svc => ({
-        service: svc,
-        totals: await Promise.all(
-          PIN_STATUSES.map(async s => {
-            const name = `pins_${svc.toLowerCase()}_${s.toLowerCase()}_total`
-            return { status: s, total: await db.getMetric(name) }
-          })
-        ),
-      }))
-    ),
-  ])
-=======
   const [usersTotal, contentDagSizeTotal, uploadsMetrics, pinsMetrics] =
     await Promise.all([
       db.getMetric('users_total'),
@@ -59,7 +37,6 @@
         }))
       ),
     ])
->>>>>>> cdeed06e
 
   return [
     '# HELP nftstorage_users_total Total users registered.',
@@ -83,8 +60,9 @@
       return totals
         .map(
           ({ status, total }) =>
-            `nftstorage_pins_total{service="${service}",status="${status}"} ${total ||
-              0}`
+            `nftstorage_pins_total{service="${service}",status="${status}"} ${
+              total || 0
+            }`
         )
         .join('\n')
     }),
