import { API, getNfts, getToken } from '../lib/api.js'
import { useQuery, useQueryClient } from 'react-query'
import { VscQuestion } from 'react-icons/vsc'
import { CID } from 'multiformats/cid'
import Button from '../components/button.js'
import Tooltip from '../components/tooltip.js'
import Loading from '../components/loading'
import { MOCK_FILES } from '../lib/mock_files'
import { formatTimestamp } from '../lib/format'
import { NFTStorage } from 'nft.storage'
import Script from 'next/script'
import { When } from 'react-if'
import bytes from 'bytes'
import countly from '../lib/countly.js'
import { useState } from 'react'
import CopyButton from '../components/copyButton'
import { Popover, ArrowContainer } from 'react-tiny-popover'
import clsx from 'clsx'

/**
 * Static Props
 *
 * @returns {{ props: import('../components/types.js').LayoutProps}}
 */
export function getStaticProps() {
  return {
    props: {
      title: 'Files - NFT Storage',
      navBgColor: 'bg-nsyellow',
      redirectTo: '/',
      needsUser: true,
    },
  }
}

/**
 * Files Page
 *
 * @param {import('../components/types.js').LayoutChildrenProps} props
 * @returns
 */
export default function Files({ user }) {
  const [deleting, setDeleting] = useState('')
  const [limit] = useState(25)
  const [befores, setBefores] = useState([''])
  const queryClient = useQueryClient()
  const queryParams = { before: befores[0], limit }
  /** @type {[string, { before: string, limit: number }]} */
  const queryKey = ['get-nfts', queryParams]
  const [isActionMenuOpen, setIsActionMenuOpen] = useState('')

  let isDev
  if (!!globalThis.window && location.host === 'localhost:4000') isDev = true

  const { status, data } = useQuery(
    queryKey,
    (ctx) => getNfts(ctx.queryKey[1]),
    {
      enabled: !!user,
      refetchOnWindowFocus: false,
    }
  )

  /** @type {any[]} */
  const nfts = isDev ? MOCK_FILES : data || []

  /**
   * @param {import('react').ChangeEvent<HTMLFormElement>} e
   */

  async function handleDeleteFile(e) {
    e.preventDefault()
    const data = new FormData(e.target)
    const cid = data.get('cid')
    if (cid && typeof cid === 'string') {
      if (!confirm('Are you sure? Deleted files cannot be recovered!')) {
        return
      }
      setDeleting(cid)
      try {
        const client = new NFTStorage({
          token: await getToken(),
          endpoint: new URL(API + '/'),
        })
        await client.delete(cid)
      } finally {
        await queryClient.invalidateQueries('get-nfts')
        setDeleting('')
      }
    }
  }

  function handlePrevClick() {
    if (befores.length === 1) return
    setBefores(befores.slice(1))
  }

  function handleNextClick() {
    if (nfts.length === 0) return
    setBefores([nfts[nfts.length - 1].created, ...befores])
  }

  function handleFirstClick() {
    setBefores([''])
  }

  const hasZeroNfts = nfts.length === 0 && befores.length === 1

  /**
   * @param {any} nft
   */
  const TableItem = ({ nft }) => {
    // to do, add actual types
    const [showAllDeals, setShowAllDeals] = useState(false)
    const deals = nft.deals
      .filter((/** @type {any} */ d) => d.status !== 'queued')
      .map(
        (
          /** @type {any} */ deal,
          /** @type {number} */ i,
          /** @type {any[]} */ deals
        ) => {
          const url = `https://filfox.info/en/deal/${deal.chainDealID}`
          return (
            <span key={deal.chainDealID} title={deal.status}>
              <a
                className="underline text-black"
                href={url}
                target="_blank"
                rel="noreferrer"
              >
                {deal.miner}
              </a>
              {i === deals.length - 1 ? '' : ', '}
            </span>
          )
        }
      )

    const queuedDeals =
      (nft.deals &&
        nft.deals.filter((/** @type {any} */ d) => d.status === 'queued')) ||
      []
    if (queuedDeals.length) {
      const message = `The content from this upload has been aggregated for storage on Filecoin and is queued for deals with ${
        queuedDeals.length
      } storage provider${
        queuedDeals.length > 1 ? 's' : ''
      }. Filecoin deals will be active within 48 hours of upload.`
      deals.push(
        <span
          key={nft.cid + '-pending'}
          aria-describedby="queued-deals-tooltip"
        >
          {`${deals.length ? ', ' : ''}${queuedDeals.length} pending`}
          <Tooltip
            placement="top"
            overlay={<span>{message}</span>}
            overlayClassName=""
            id="queued-deals-tooltip"
          >
            <VscQuestion size={16} />
          </Tooltip>
        </span>
      )
    }

    const dealsHidden = deals.splice(3)

    if (!nft.deals.length) {
      deals.push(
        <span
          className="queuing flex items-center"
          key="queuing"
          aria-describedby="all-deals-queued-tooltip"
        >
          Queuing
          <Tooltip
            overlay={
              <span>
                The content from this upload is being aggregated for storage on
                Filecoin. Filecoin deals will be active within 48 hours of
                upload.
              </span>
            }
            overlayClassName="ns-tooltip"
            id="all-deals-queued-tooltip"
          >
            <VscQuestion size={16} />
          </Tooltip>
        </span>
      )
    }

    return (
<<<<<<< HEAD
      <tr className="bg-white border-b">
        <td data-label="Date" className="whitespace-nowrap" title={nft.created}>
          {nft.created.split('T')[0]}
=======
      <tr className="bg-white bb">
        <td data-label="Date" className="nowrap" title={nft.created}>
          {/* {nft.created.split('T')[0]} */}
          {formatTimestamp(nft.created)}
>>>>>>> 664ec114
        </td>
        <td data-label="CID" className="whitespace-nowrap">
          <div className="flex justify-between items-center">
            <CopyButton
              title="Copy CID to Clipboard"
              text={nft.cid}
              popupContent={'CID has been copied!!'}
            >
              <a
                href={`https://nftstorage.link/ipfs/${nft.cid}`}
                className="grow block underline text-black truncate ..."
                target="_blank"
                rel="noreferrer"
              >
                {nft.cid}
              </a>
            </CopyButton>
          </div>
        </td>
        <td data-label="Pin Status" className="whitespace-nowrap">
          {nft.pin.status.charAt(0).toUpperCase() + nft.pin.status.slice(1)}
        </td>
        <td data-label="Deals">
          <div className="leading-normal">
            {deals}
            {dealsHidden.length > 0 && (
              <>
                {!showAllDeals && (
                  <button
                    onClick={() => setShowAllDeals(true)}
                    className="hidden-deals-trigger cursor-pointer"
                  >
                    +{dealsHidden.length} More
                  </button>
                )}
                {showAllDeals && (
                  <div className="hidden-deals">{dealsHidden}</div>
                )}
              </>
            )}
          </div>
        </td>
        <td data-label="Size" className="whitespace-nowrap">
          {bytes(nft.size || 0)}
        </td>
        <td className="shrink-cell center-cell">
          <Popover
            isOpen={isActionMenuOpen === nft.cid}
            onClickOutside={(e) => {
              if (e.currentTarget !== null) {
                if (
                  e.target instanceof Element &&
                  e.target.getAttribute('data-cid')
                ) {
                  const cid = e.target.getAttribute('data-cid')
                  setIsActionMenuOpen(cid || '')
                } else {
                  setIsActionMenuOpen('')
                }
              }
            }}
            positions={['bottom', 'left', 'top', 'right']} // preferred positions by priority
            padding={2}
            content={({ position, childRect, popoverRect }) => (
              <ArrowContainer
                position={position}
                childRect={childRect}
                popoverRect={popoverRect}
                arrowColor={'black'}
                arrowSize={6}
                className="popover-arrow-container"
                arrowClassName="popover-arrow"
              >
                <div className="actions-menu">
                  <GatewayLink cid={nft.cid} type={nft.type} />
                  <CopyIpfsUrl cid={nft.cid} type={nft.type} />
                  <CopyCID cid={nft.cid} type={nft.type} />
                  <form onSubmit={handleDeleteFile}>
                    <input type="hidden" name="cid" value={nft.cid} />
                    <Button
                      type="submit"
                      disabled={Boolean(deleting)}
                      className="caution"
                      hologram={false}
                      id="delete-nft"
                      tracking={{
                        event: countly.events.FILE_DELETE_CLICK,
                        ui: countly.ui.FILES,
                        action: 'Delete File',
                      }}
                    >
                      {deleting === nft.cid ? 'Deleting...' : 'Delete File'}
                    </Button>
                  </form>
                </div>
              </ArrowContainer>
            )}
          >
            <button
              onClick={() => setIsActionMenuOpen(nft.cid)}
              className={`${
                isActionMenuOpen === nft.cid ? 'actions-trigger--active' : ''
              } btn small actions-trigger`}
              data-cid={nft.cid}
            >
              Actions
            </button>
          </Popover>
        </td>
      </tr>
    )
  }

  return (
    <>
      <Script src="//embed.typeform.com/next/embed.js" />
      <main className="bg-nsyellow grow">
        <div className="max-w-7xl mx-auto py-4 px-6 sm:px-16">
          <When condition={status === 'loading'}>
            <Loading />
          </When>
          <When condition={status !== 'loading'}>
            <>
              <div className="flex items-center mb-4">
                <div className="flex-auto chicagoflf my-4">
                  <h1>Files</h1>
                </div>
                <Button
                  href={{
                    pathname: '/new-file',
                  }}
                  className="flex-none"
                  id="upload"
                  tracking={{
                    ui: countly.ui.FILES,
                    action: 'Upload File',
                  }}
                >
                  + Upload
                </Button>
              </div>
              <div className="table-responsive">
                <When condition={hasZeroNfts}>
                  <p className="text-center my-16">
                    <span className="text-5xl inline-block mb-4">😢</span>
                    <br />
                    No files
                  </p>
                </When>
                <When condition={!hasZeroNfts}>
                  <>
                    <table className="w-full collapse">
                      <thead>
                        <tr className="bg-nsgray">
                          <th>Date</th>
                          <th>
                            <span aria-describedby="cid-tooltip">
                              CID
                              <Tooltip
                                placement="top"
                                overlay={
                                  <span>
                                    The content identifier for a file or piece
                                    of data.{' '}
                                    <a
                                      href="https://nftschool.dev/concepts/content-addressing/"
                                      target="_blank"
                                      rel="noreferrer"
                                    >
                                      Learn more
                                    </a>
                                  </span>
                                }
                                overlayClassName="ns-tooltip"
                                id="cid-tooltip"
                              >
                                <VscQuestion size={16} />
                              </Tooltip>
                            </span>
                          </th>
                          <th>
                            <span aria-describedby="pin-status-tooltip">
                              Pin Status
                              <Tooltip
                                placement="top"
                                overlay={
                                  <span>
                                    Reports the status of a file or piece of
                                    data stored on the IPFS Cluster. Status
                                    might not be fully up-to-date. Data is still
                                    available even when in Queued state.
                                  </span>
                                }
                                overlayClassName="ns-tooltip"
                                id="pin-status-tooltip"
                              >
                                <VscQuestion size={16} />
                              </Tooltip>
                            </span>
                          </th>
                          <th>
                            <span aria-describedby="storage-providers-tooltip">
                              Storage Providers
                              <Tooltip
                                placement="top"
                                overlay={
                                  <span>
                                    Service providers offering storage capacity
                                    to the Filecoin network.{' '}
                                    <a
                                      href="https://nftschool.dev/concepts/content-persistence/"
                                      target="_blank"
                                      rel="noreferrer"
                                    >
                                      Learn more
                                    </a>
                                  </span>
                                }
                                overlayClassName="ns-tooltip"
                                id="storage-providers-tooltip"
                              >
                                <VscQuestion size={16} />
                              </Tooltip>
                            </span>
                          </th>
                          <th>Size</th>
                          <th>
                            <span className="sr-only">File Actions</span>
                          </th>
                        </tr>
                      </thead>
                      <tbody>
                        {nfts.map(
                          (/** @type {any} */ nft, /** @type {number} */ i) => (
                            <TableItem nft={nft} key={`nft-${i}`} />
                          )
                        )}
                      </tbody>
                    </table>
                    <div className="flex flex-wrap justify-center text-center my-4">
                      <Button
                        className="mx-2 mb-2"
                        disabled={befores.length === 1}
                        onClick={handleFirstClick}
                        id="files-first"
                        tracking={{
                          event: countly.events.FILES_NAVIGATION_CLICK,
                          ui: countly.ui.FILES,
                          action: 'First',
                        }}
                      >
                        ⇤ First
                      </Button>
                      <Button
                        className="mx-2 mb-2"
                        disabled={befores.length === 1}
                        onClick={handlePrevClick}
                        id="files-previous"
                        tracking={{
                          event: countly.events.FILES_NAVIGATION_CLICK,
                          ui: countly.ui.FILES,
                          action: 'Previous',
                        }}
                      >
                        ← Previous
                      </Button>
                      <Button
                        className="mx-2 mb-2"
                        disabled={nfts.length < limit}
                        onClick={handleNextClick}
                        id="files-next"
                        tracking={{
                          event: countly.events.FILES_NAVIGATION_CLICK,
                          ui: countly.ui.FILES,
                          action: 'Next',
                        }}
                      >
                        Next →
                      </Button>
                    </div>
                  </>
                </When>
              </div>
            </>
          </When>
          <div
            className={clsx(
              'flex justify-center pt4',
              status === 'loading' && 'hidden'
            )}
          >
            <Button
              data-tf-popup="OTxv3w2O"
              className="mx-4 mb-4"
              variant="dark"
            >
              {'Tell us how we are doing'}
            </Button>
          </div>
        </div>
      </main>
    </>
  )
}

/**
 * Gateway Link Component
 *
 * @param {{cid: string, type?: string}} props
 */
function GatewayLink({ cid, type }) {
  const gatewayLink = `https://nftstorage.link/ipfs/${cid}`
  const href = type === 'nft' ? `${gatewayLink}/metadata.json` : gatewayLink
  const btnLabel = type === 'nft' ? 'View Metadata' : 'View URL'
  const btnTitle = type === 'nft' ? 'View Metadata JSON' : 'View URL'
  return (
    <a title={btnTitle} href={href} target="_blank" rel="noreferrer">
      {btnLabel}
    </a>
  )
}

/**
 * Copy the IPFS URL (ipfs://<cid>)
 *
 * @param {{cid: string, type?: string}} props
 */
function CopyIpfsUrl({ cid, type }) {
  const url = `ipfs://${CID.parse(cid).toV1()}`
  const href = type === 'nft' ? `${url}/metadata.json` : url

  return (
    <CopyButton
      title="Copy IPFS URL to Clipboard"
      text={href}
      popupContent={'IPFS URL has been copied!'}
      asLink={true}
    >
      <>Copy IPFS URL</>
    </CopyButton>
  )
}

/**
 * CID Copy Component
 *
 * @param {{cid: string, type?: string}} props
 */
function CopyCID({ cid }) {
  return (
    <CopyButton
      title="Copy CID to Clipboard"
      text={cid}
      popupContent={'CID has been copied!'}
      asLink={true}
    >
      <>Copy CID</>
    </CopyButton>
  )
}<|MERGE_RESOLUTION|>--- conflicted
+++ resolved
@@ -193,16 +193,9 @@
     }
 
     return (
-<<<<<<< HEAD
       <tr className="bg-white border-b">
         <td data-label="Date" className="whitespace-nowrap" title={nft.created}>
-          {nft.created.split('T')[0]}
-=======
-      <tr className="bg-white bb">
-        <td data-label="Date" className="nowrap" title={nft.created}>
-          {/* {nft.created.split('T')[0]} */}
           {formatTimestamp(nft.created)}
->>>>>>> 664ec114
         </td>
         <td data-label="CID" className="whitespace-nowrap">
           <div className="flex justify-between items-center">
