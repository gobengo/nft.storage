--- conflicted
+++ resolved
@@ -5,11 +5,7 @@
 import HashLink from '../components/hashlink.js'
 import Step from '../components/step.js'
 import Link from 'next/link'
-<<<<<<< HEAD
-import { FAQ } from './faq'
-=======
 import Button from '../components/button'
->>>>>>> 64568cff
 import { TrustedBy } from '../components/trustedByLogos'
 
 export async function getStaticProps() {
