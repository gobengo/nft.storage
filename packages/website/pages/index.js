--- conflicted
+++ resolved
@@ -33,42 +33,6 @@
 }
 
 /**
-<<<<<<< HEAD
- * Logo Component
- * @param {Object} props
- * @param {string} props.src
- */
-const Logo = ({ src }) => (
-  <img
-    className="marketplace-logo"
-    src={`images/marketplace-logos/home/${src}`}
-    alt="NFT.Storage Users"
-  />
-)
-
-/**
- * Logos Component
- * @param {Object} props
- * @param {string[]} props.logos
- *
- */
-const Logos = ({ logos }) => {
-  return (
-    <div className="marketplace-logos-container mx-auto py-8 px-4 sm:px-16">
-      <h2 className="text-center mt-0 chicagoflf">Trusted by</h2>
-      <div className="marketplace-logo-grid">
-        {logos.map((logo) => (
-          <Logo key={`marketplace-logo-${logo}`} src={logo} />
-        ))}
-      </div>
-      <p className="text-center chicagoflf">and 20,000+ other users!</p>
-    </div>
-  )
-}
-
-/**
-=======
->>>>>>> 540df959
  * Home Component
  * @param {Object} props
  * @param {string[]} props.logos
