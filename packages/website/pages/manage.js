--- conflicted
+++ resolved
@@ -90,20 +90,6 @@
             <Loading></Loading>
           </Then>
           <Else>
-<<<<<<< HEAD
-            <div className="flex items-center mb-4">
-              <h1 className="flex-auto chicagoflf my-8">API Keys</h1>
-              <Button
-                href={{
-                  pathname: '/new-key',
-                }}
-                className="flex-none"
-                id="new-key"
-                tracking={{ ui: countly.ui.TOKENS, action: 'New API Token' }}
-              >
-                + New Key
-              </Button>
-=======
             <div className="flex flex-wrap items-center mb3">
               <h1 className="flex-auto chicagoflf mv4">API Keys</h1>
               <div className="flex flex-wrap items-center mt2">
@@ -126,7 +112,6 @@
                   + New Key
                 </Button>
               </div>
->>>>>>> 540df959
             </div>
             <When condition={keys.length > 0}>
               <div className="table-responsive">
