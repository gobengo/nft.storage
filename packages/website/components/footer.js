import { useCallback } from 'react'
import Link from 'next/link'
import Discord from '../icons/discord'
import Twitter from '../icons/twitter'
import Github from '../icons/github'
import PLLogo from '../icons/protocolLabs'
import countly from '../lib/countly'

export default function Footer() {
  const onLinkClick = useCallback((event) => {
    countly.trackCustomLinkClick(
      countly.events.LINK_CLICK_FOOTER,
      event.currentTarget
    )
  }, [])

  return (
    <footer className="bg-black block lg:flex items-center justify-between text-xs text-white py-4 px-16">
      <div>
        <span className="my-4 pl-byline">
          Made with ❤️ by{' '}
          <a
            href="https://protocol.ai/"
            className="nspink underline-hover no-underline pl-logo"
            onClick={onLinkClick}
          >
            <PLLogo />
            Protocol Labs
          </a>
        </span>
      </div>
      <div className="social-icons">
        <a
          href="https://discord.com/invite/KKucsCpZmY"
          title="IPFS Discord (#nft-storage)"
          target="_blank"
          rel="noreferrer"
        >
          <Discord />
        </a>
        <a
          href="https://twitter.com/nft_storage"
          title="@nft_storage Twitter"
          target="_blank"
          rel="noreferrer"
        >
          <Twitter />
        </a>
        <a
          href="https://github.com/nftstorage"
          title="NFT.Storage Github"
          target="_blank"
          rel="noreferrer"
        >
          <Github />
        </a>
      </div>
      <div>
        <span className="block lg:inline-block my-4">
          <a
            href="https://status.nft.storage/"
            className="nspink no-underline underline-hover align-middle"
            target="_blank"
            rel="noreferrer"
            onClick={onLinkClick}
          >
            Status
          </a>
        </span>
        <Dot />
        <span className="block lg:inline-block my-4">
          <Link href="/terms">
            <a
              className="nspink no-underline underline-hover align-middle"
              onClick={onLinkClick}
            >
              Terms of Service
            </a>
          </Link>
        </span>
        <Dot />
        <span className="block lg:inline-block my-4">
          <Link href="/faq">
            <a
              className="nspink no-underline underline-hover align-middle"
              onClick={onLinkClick}
            >
              FAQ
            </a>
          </Link>
        </span>
        <Dot />
<<<<<<< HEAD
        <span className="block lg:inline-block my-4">
          <span className="align-middle">Need Help? </span>
=======
        <span className="db db-m dib-ns mv3">
          <Link href="/stats">
            <a
              className="nspink no-underline underline-hover v-mid"
              onClick={onLinkClick}
            >
              Stats
            </a>
          </Link>
        </span>
        <Dot />
        <span className="db db-m dib-ns mv3">
          <span className="v-mid">Need Help? </span>
>>>>>>> 540df959
          <a
            href="https://github.com/nftstorage/nft.storage/issues/new"
            className="nspink underline-hover no-underline align-middle"
            onClick={onLinkClick}
          >
            Open an Issue
          </a>
        </span>
      </div>
    </footer>
  )
}

function Dot() {
  return (
    <span className="mx-2 font-bold hidden lg:inline-block my-4 align-middle">
      •
    </span>
  )
}<|MERGE_RESOLUTION|>--- conflicted
+++ resolved
@@ -90,14 +90,10 @@
           </Link>
         </span>
         <Dot />
-<<<<<<< HEAD
         <span className="block lg:inline-block my-4">
-          <span className="align-middle">Need Help? </span>
-=======
-        <span className="db db-m dib-ns mv3">
           <Link href="/stats">
             <a
-              className="nspink no-underline underline-hover v-mid"
+              className="nspink no-underline underline-hover align-middle"
               onClick={onLinkClick}
             >
               Stats
@@ -105,9 +101,8 @@
           </Link>
         </span>
         <Dot />
-        <span className="db db-m dib-ns mv3">
-          <span className="v-mid">Need Help? </span>
->>>>>>> 540df959
+        <span className="block lg:inline-block my-4">
+          <span className="align-middle">Need Help? </span>
           <a
             href="https://github.com/nftstorage/nft.storage/issues/new"
             className="nspink underline-hover no-underline align-middle"
