--- conflicted
+++ resolved
@@ -13,7 +13,6 @@
     "analyze": "ANALYZE=true next build"
   },
   "dependencies": {
-    "@headlessui/react": "^1.4.3",
     "@magic-ext/oauth": "^0.11.2",
     "bytes": "^3.1.0",
     "clsx": "^1.1.1",
@@ -24,11 +23,7 @@
     "next-mdx-remote": "^4.0.0-rc.1",
     "nextra": "^2.0.0-beta.5",
     "nextra-theme-docs": "^2.0.0-beta.5",
-<<<<<<< HEAD
-    "nft.storage": "^3.3.0",
-=======
     "nft.storage": "^6.0.0",
->>>>>>> 5f3672ac
     "postcss-flexbugs-fixes": "^5.0.2",
     "postcss-import": "^14.0.2",
     "postcss-preset-env": "^7.3.3",
