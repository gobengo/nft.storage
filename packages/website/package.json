{
  "name": "website",
  "version": "1.35.0",
  "description": "nft.storage website",
  "private": true,
  "license": "(Apache-2.0 OR MIT)",
  "scripts": {
    "dev": "next dev -p 4000",
    "build": "yarn workspace nft.storage prepare && next build && next-sitemap && next export",
    "start": "next start",
<<<<<<< HEAD
    "lint": "eslint './**/*.js' && tsc --build",
    "test": "jest",
=======
    "test": "eslint './**/*.js' && tsc --build",
    "test:jest": "jest",
>>>>>>> 7663a666
    "test:ci": "jest --runInBand --maxWorkers=4",
    "lint:fix": "eslint './**/*.js' --fix-dry-run",
    "analyze": "ANALYZE=true next build"
  },
  "dependencies": {
    "@magic-ext/oauth": "^0.11.2",
    "@testing-library/jest-dom": "^5.16.2",
    "@testing-library/react": "^12.1.3",
    "bytes": "^3.1.0",
    "clsx": "^1.1.1",
    "copy-to-clipboard": "^3.3.1",
    "gray-matter": "^4.0.3",
    "ipfs-car": "0.6.2",
    "jest": "^27.5.1",
    "js-abbreviation-number": "^1.4.0",
    "magic-sdk": "^6.2.1",
    "next-mdx-remote": "^4.0.0-rc.1",
    "nextra": "^2.0.0-beta.5",
    "nextra-theme-docs": "^2.0.0-beta.5",
    "nft.storage": "^6.0.0",
    "postcss-flexbugs-fixes": "^5.0.2",
    "postcss-import": "^14.0.2",
    "postcss-preset-env": "^7.3.3",
    "querystring-browser": "^1.0.4",
    "rc-tooltip": "^5.1.1",
    "react": "17.0.2",
    "react-dom": "17.0.2",
    "react-icons": "^4.3.1",
    "react-if": "^4.0.1",
    "react-query": "^3.34.15",
    "react-tiny-popover": "^7.0.1",
    "swagger-ui-react": "^4.1.3",
    "tachyons": "^4.12.0"
  },
  "devDependencies": {
    "@next/bundle-analyzer": "^12.0.7",
    "@sentry/nextjs": "^6.17.7",
    "@types/bytes": "^3.1.1",
    "@types/lodash": "^4.14.179",
    "@types/react": "^17.0.34",
    "eslint": "^8.4.1",
    "eslint-config-next": "12.0.10",
    "eslint-config-prettier": "^8.2.0",
    "eslint-config-standard": "^16.0.2",
    "eslint-plugin-import": "^2.25.3",
    "eslint-plugin-node": "^11.1.0",
    "eslint-plugin-promise": "^5.1.0",
    "git-rev-sync": "^3.0.1",
    "next": "^12.0.7",
    "next-sitemap": "^1.6.203",
    "typescript": "4.4.4"
  },
  "eslintConfig": {
    "extends": [
      "standard",
      "next",
      "prettier"
    ],
    "env": {
      "jest": true,
      "es2020": true,
      "browser": true,
      "node": true
    },
    "rules": {
      "no-unused-vars": [
        "error",
        {
          "args": "all",
          "argsIgnorePattern": "_",
          "varsIgnorePattern": "_"
        }
      ],
      "react/jsx-filename-extension": [
        "warn",
        {
          "extensions": [
            ".js",
            ".jsx"
          ]
        }
      ],
      "react/display-name": "warn",
      "@next/next/no-img-element": "off"
    }
  },
  "eslintIgnore": [
    "node_modules",
    ".next",
    "out"
  ]
}<|MERGE_RESOLUTION|>--- conflicted
+++ resolved
@@ -8,13 +8,8 @@
     "dev": "next dev -p 4000",
     "build": "yarn workspace nft.storage prepare && next build && next-sitemap && next export",
     "start": "next start",
-<<<<<<< HEAD
-    "lint": "eslint './**/*.js' && tsc --build",
-    "test": "jest",
-=======
     "test": "eslint './**/*.js' && tsc --build",
     "test:jest": "jest",
->>>>>>> 7663a666
     "test:ci": "jest --runInBand --maxWorkers=4",
     "lint:fix": "eslint './**/*.js' --fix-dry-run",
     "analyze": "ANALYZE=true next build"
