--- conflicted
+++ resolved
@@ -34,16 +34,10 @@
 export async function updateMetrics({ roPg, rwPg }) {
   const results = await settle([
     updateUsersCount(roPg, rwPg),
-<<<<<<< HEAD
-    ...UPLOAD_TYPES.map(t => updateUploadsCount(roPg, rwPg, t)),
-    ...PIN_SERVICES.map(svc =>
-      PIN_STATUSES.map(s => updatePinsCount(roPg, rwPg, svc, s))
-=======
     updateContentRootDagSizeSum(roPg, rwPg),
     ...UPLOAD_TYPES.map((t) => updateUploadsCount(roPg, rwPg, t)),
     ...PIN_SERVICES.map((svc) =>
       PIN_STATUSES.map((s) => updatePinsCount(roPg, rwPg, svc, s))
->>>>>>> cdeed06e
     ).flat(),
   ])
 
